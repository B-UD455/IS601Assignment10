--- conflicted
+++ resolved
@@ -1,10 +1,7 @@
 venv
 _*pycache*_
 qr_codes
-<<<<<<< HEAD
 *.db
 *.sqlite
 .vscode
-=======
-*.sqlite
->>>>>>> 825f0f19
+
